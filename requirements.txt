--- conflicted
+++ resolved
@@ -1,41 +1,5 @@
-<<<<<<< HEAD
 requests>=2.31.0
 geocoder>=1.38.1
-=======
-# Core Dependencies for Raspberry Pi Navigation Assistant
-# Compatible with Raspberry Pi OS
-
-# Speech Recognition and TTS
-SpeechRecognition==3.10.0
-pyttsx3==2.90
-gTTS==2.4.0
-pyaudio==0.2.14
-
-# Bluetooth Communication
-pybluez==0.23
-PyOBEX==0.28
-
-# GPS and Navigation
-gpsd-py3==0.3.0
-geopy==2.4.1
-requests==2.31.0
-
-# AI/NLP for conversational interface
-openai==1.3.0
-anthropic==0.7.0
-google-generativeai==0.3.2  # Google Gemini (FREE!)
-ollama==0.1.7  # Local LLM (Runs on Pi!)
-
-# Camera and Vision (for obstacle detection)
-opencv-python==4.8.1.78
-picamera2==0.3.12  # Raspberry Pi Camera support
-
-# Audio processing
-sounddevice==0.4.6
-numpy==1.24.3
-
-# Utility
-python-dotenv==1.0.0
 
 #TTS and README
 ollama>=0.1.0
@@ -44,5 +8,4 @@
 #brew install portaudio
 #pip install -r requirements.txt
 #curl -fsSL https://www.ollama.com/install.sh | sh
-#ollama pull gemma.3:1b
->>>>>>> 79ace329
+#ollama pull gemma.3:1b